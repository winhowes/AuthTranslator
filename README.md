# AuthTransformer

<<<<<<< HEAD
## Running Tests

Use the Go toolchain to run the unit tests from the repository root:

```bash
GO111MODULE=off go test ./...
```
=======
AuthTransformer is a simple Go-based reverse proxy that injects authentication tokens and enforces per-host and per-caller rate limits. It is configured through a JSON file and demonstrates a plug-in style architecture for authentication methods.

## Features

- **Reverse Proxy**: Forwards incoming HTTP requests to a target backend based on the requested host.
- **Pluggable Authentication**: Supports "basic" and "token" authentication types with room for extension.
- **Rate Limiting**: Limits the number of requests per caller and per host within a rolling window.
- **Configuration Driven**: Behavior is controlled via a JSON configuration file.

## Getting Started

1. **Build or Run**
   
   ```bash
   go run ./app
   ```
   
   Or build an executable:
   
   ```bash
   go build -o authtransformer ./app
   ./authtransformer
   ```

2. **Configuration File**
   
   Edit `app/config.json` to define auth plugins and route targets:
   
   ```json
   {
       "auth_plugins": {
           "example.com": {
               "type": "basic",
               "owner": "admin@example.com"
           }
       },
       "routes": {
           "example.com": {
               "target": "http://backend.example.com",
               "rate_limit": {
                   "per_caller": 100,
                   "per_host": 1000
               }
           }
       }
   }
   ```
   
   - **auth_plugins**: Maps a hostname to an authentication plugin. The example uses `basic` auth.
   - **routes**: Defines where requests should be proxied and how they should be rate limited.

3. **Running**

   When started, the server listens on port `8080`. Incoming requests are matched against the host header to determine the route and associated authentication plugin.

## License

This project is licensed under the MIT License. See the [LICENSE](LICENSE) file for details.
>>>>>>> d9e95083
<|MERGE_RESOLUTION|>--- conflicted
+++ resolved
@@ -1,14 +1,5 @@
 # AuthTransformer
 
-<<<<<<< HEAD
-## Running Tests
-
-Use the Go toolchain to run the unit tests from the repository root:
-
-```bash
-GO111MODULE=off go test ./...
-```
-=======
 AuthTransformer is a simple Go-based reverse proxy that injects authentication tokens and enforces per-host and per-caller rate limits. It is configured through a JSON file and demonstrates a plug-in style architecture for authentication methods.
 
 ## Features
@@ -64,7 +55,14 @@
 
    When started, the server listens on port `8080`. Incoming requests are matched against the host header to determine the route and associated authentication plugin.
 
+## Running Tests
+
+Use the Go toolchain to run the unit tests from the repository root:
+
+```bash
+GO111MODULE=off go test ./...
+```
+
 ## License
 
 This project is licensed under the MIT License. See the [LICENSE](LICENSE) file for details.
->>>>>>> d9e95083
