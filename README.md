[![Go Report Card](https://goreportcard.com/badge/github.com/winhowes/AuthTranslator)](https://goreportcard.com/report/github.com/winhowes/AuthTranslator)

# AuthTranslator

AuthTranslator is a simple Go-based reverse proxy that injects authentication tokens and enforces per-host and per-caller rate limits. It is configured through a YAML file and demonstrates a plug-in style architecture for authentication methods.

The project exists to make it trivial to translate one type of authentication into another. By running AuthTranslator as a centralized proxy, a small group of administrators can manage the secrets for each integration while developers simply reference those integrations. Ideally, this project allows short‑lived credentials provided by your organization to be exchanged for the long‑lived tokens required by third‑party services, and inbound requests bearing long‑lived credentials transformed back into short‑lived secrets. This keeps sensitive keys out of day‑to‑day workflows while still allowing seamless access.

## Table of Contents

- [Goals](#goals)
- [Features](#features)
- [Getting Started](#getting-started)
- [Allowlist Rules](#allowlist-rules)
- [Built-in Authentication Plugins](#built-in-authentication-plugins)
- [Capabilities](#capabilities)
- [Secret Plugin Environment Variables](#secret-plugin-environment-variables)
- [Writing Plugins](#writing-plugins)
- [Integration CLI](#integration-cli)
- [Allowlist CLI](#allowlist-cli)
- [Running Tests](#running-tests)
- [Docker](#docker)
- [Logging](#logging)
- [Health Checks and Metrics](#health-checks-and-metrics)
- [Deploying with Terraform](#deploying-with-terraform)
- [Development](#development)
- [Contributing](#contributing)
- [License](#license)

### Goals

- **Centralized secrets management** – only a few trusted maintainers need to add or rotate secrets for each integration. Developers reference the integrations without ever seeing the underlying values.
- **Short‑lived credentials** – internal callers should use ephemeral tokens. The proxy swaps them for the long‑lived keys external services require and can also downgrade inbound requests to short‑lived tokens so long‑lived secrets never circulate internally.

## Features

- **Reverse Proxy**: Forwards incoming HTTP requests to a target backend based on the requested host or `X-AT-Int` header. The header can be disabled or restricted to a specific host using command-line flags.
- **Pluggable Authentication**: Supports "basic", "token", `hmac_signature`, `jwt`, `mtls`, `url_path`, `github_signature` and `slack_signature` authentication types for both incoming and outgoing requests including Google OIDC with room for extension.
- **Extensible Plugins**: Add new auth, secret and integration plugins to cover different systems.
- **Rate Limiting**: Limits the number of requests per caller and per host within a rolling window (default `1m` but configurable per integration via `rate_limit_window`). A value of `0` disables limiting.
- **Redis Support**: Provide `-redis-addr` to use Redis for rate limit counters instead of in-memory tracking. If Redis is unavailable the limiter falls back to memory and logs an error.
- **Request Body Limit**: The maximum buffered request body can be adjusted with `-max_body_size` (default 10MB). Set the flag to `0` to disable the limit entirely.
- **Allowlist**: Integrations can restrict specific callers to particular paths, methods and required parameters.
- **Configuration Driven**: Behavior is controlled via a YAML configuration file.
- **Validated Startup**: The configuration is checked at startup and errors are reported before serving traffic.
- **Clean Shutdown**: On SIGINT or SIGTERM the server and rate limiters are gracefully stopped.
- **Hot Reload**: Send `SIGHUP` to reload the configuration and allowlist without restarting.
- **File Watching**: Use `-watch` to automatically reload when configuration or allowlist files change.


## Getting Started

1. **Build or Run**
   
   ```bash
   go run ./app -config app/config.yaml
   ```

   Run `go run ./app --help` to see all available flags.
   Provide `-tls-cert` and `-tls-key` together to serve HTTPS using the
   specified certificate and key. Supplying only one of these options
   results in an error.
   
   Or build an executable:
   
   ```bash
   go build -o authtranslator ./app
   ./authtranslator -config app/config.yaml
   ```

2. **Configuration File**
   
   Edit `app/config.yaml` to define auth plugins and route targets:
   
   ```yaml
   integrations:
     - name: example
       destination: http://backend.example.com
       in_rate_limit: 100
       out_rate_limit: 1000
       rate_limit_window: 1m
       max_idle_conns: 100
       max_idle_conns_per_host: 20
       incoming_auth:
         - type: token
           params:
             secrets:
               - env:IN_TOKEN
             header: X-Auth
       outgoing_auth:
         - type: token
           params:
             secrets:
               - env:OUT_TOKEN
             header: X-Auth
   ```

   Use `0` (or a negative number) for `in_rate_limit` or `out_rate_limit` to disable rate limiting for that direction.
   The optional `rate_limit_window` sets the rolling window duration using Go's duration syntax; it defaults to `1m`.
   Optional transport settings adjust the proxy's HTTP client:

   - `idle_conn_timeout` – close idle connections after this duration.
   - `tls_handshake_timeout` – maximum time for TLS handshakes.
   - `response_header_timeout` – how long to wait for upstream headers.
   - `tls_insecure_skip_verify` – skip TLS certificate verification.
   - `disable_keep_alives` – disable HTTP keep-alive connections.
   - `max_idle_conns` – total idle connections to keep pooled.
   - `max_idle_conns_per_host` – idle connections per upstream host.

   The allowlist configuration lives in a separate `allowlist.yaml` file:

  ```yaml
  - integration: example
    callers:
      - id: user-token
        rules:
          - path: /allowed
            methods:
              GET: {}
  ```

   Caller IDs are derived by the incoming auth plugins. Plugins that
   implement the `Identifier` interface return a string used to match the
   `id` field in the allowlist. `jwt` and `google_oidc` return the token's
   `sub` claim while `mtls` uses the client certificate's common name and
   `basic` returns the username portion of the credentials. Plugins like the
   `token` plugin do not supply an ID. Allowlist entries are grouped first
   by integration name and then by caller ID. When no ID is available the
   wildcard `"*"` entry is used so all callers share those rules.

   On startup the server converts this list into a nested map keyed first
   by integration and then by caller ID so lookups are fast during request
   processing.

  Capabilities can be listed instead of explicit rules. Each capability expands
  to one or more rules when loaded, making it easy to audit access by name and
  easier for folks to add new entries to the allowlist:

  ```yaml
  - integration: slack
    callers:
      - id: ci-bot-token
        capabilities:
          - name: post_public_as
            params:
              username: ci-bot
  ```

3. **Running**

   The listen address can be configured with the `-addr` flag. By default the server listens on `:8080`. Incoming requests are matched against the `X-AT-Int` header, if present, or otherwise the host header to determine the route and associated authentication plugin. Use `-disable_x_at_int` to ignore the header entirely or `-x_at_int_host` to only respect the header when a specific host is requested. The configuration file is chosen with `-config` (default `config.yaml`). The allowlist file can be specified with `-allowlist`; it defaults to `allowlist.yaml`. Set `-redis-addr` to persist rate limits in Redis; failures fall back to memory with an error log. Use `-redis-timeout` to control how long dialing Redis can take.
   Send `SIGHUP` or run with `-watch` to reload these files automatically without
   restarting. If the allowlist fails to load during reload, the previously loaded
   entries remain in effect.

   **Service flags**

   - `-addr` – listen address (default `:8080`)
   - `-config` – path to the configuration file (`config.yaml` by default)
   - `-allowlist` – path to the allowlist file (`allowlist.yaml` by default)
   - `-disable_x_at_int` – ignore the `X-AT-Int` header
   - `-x_at_int_host` – only respect `X-AT-Int` when this host is requested
   - `-tls-cert` and `-tls-key` – TLS certificate and key to serve HTTPS
   - `-redis-addr` – Redis address for rate limit counters
   - `-redis-timeout` – timeout for dialing Redis (default `5s`)
  - `-max_body_size` – maximum bytes buffered from request bodies; use `0` to disable
   - `-log-level` – log verbosity (`DEBUG`, `INFO`, `WARN`, `ERROR`)
   - `-log-format` – log output format (`text` or `json`)
   - `-debug` – expose the `/integrations` endpoint for the CLI
   - `-version` – print the build version and exit
   - `-watch` – automatically reload when config or allowlist files change
   - `-enable-metrics` – expose the `/metrics` endpoint (default `true`)
   - `-metrics-user` – username required to access `/metrics`
   - `-metrics-pass` – password required to access `/metrics`

4. **Run Locally**

   Start a simple backend and point an integration at it to test the proxy:

   ```bash
   # dummy backend
   python3 -m http.server 9000
   ```

   Edit `app/config.yaml` so the integration forwards to the local backend:

   ```yaml
   integrations:
     - name: example
       destination: http://localhost:9000
       in_rate_limit: 100
       out_rate_limit: 1000
       rate_limit_window: 1m
       incoming_auth:
         - type: token
           params:
             secrets:
               - env:IN_TOKEN
             header: X-Auth
       outgoing_auth:
         - type: token
           params:
             secrets:
               - env:OUT_TOKEN
             header: X-Auth
   ```

   Provide the environment variables referenced by the auth configuration and start the proxy:

   ```bash
   export IN_TOKEN=secret-in
   export OUT_TOKEN=secret-out
   go run ./app -config app/config.yaml -allowlist app/allowlist.yaml
   ```

   In another terminal, call the proxy using the integration name as the Host header:

   ```bash
   curl -H "Host: example" -H "X-Auth: $IN_TOKEN" http://localhost:8080/
   ```
### Allowlist Rules

Each caller entry lists path patterns and method constraints. `*` matches a
single path segment while `**` matches any remaining segments. Header names are
listed under `headers` and required body fields under `body`.

Example rule requiring an `X-Token` header and a JSON field:

```yaml
path: /api/**
methods:
  POST:
    headers:
      - X-Token
    body:
      action: create
```

For `application/x-www-form-urlencoded` requests the `body` keys refer to form
fields and may list required values:

```yaml
path: /submit
methods:
  POST:
    body:
      tag: ["a", "b"]
```

#### Body Matching

Body rules are checked against only the fields listed in the rule. Additional
fields in the request are ignored. Values are compared using these rules:

* **Primitive values** must match exactly.
* **Objects** are matched recursively. Every key present in the rule must also
  exist in the request with a value that satisfies the sub‑rule. Extra keys in the request are allowed.
* **Arrays** require that every element in the rule appear somewhere in the
  request array. Order does not matter and extra elements are allowed.

These rules apply to nested structures as well. For example, the rule

```json
{"items": [{"id": 1}]}
```

matches a body where `items` contains an object with `{"id":1}` anywhere in the
array.

### Built-in Authentication Plugins

   - **integrations**: Defines proxy routes, rate limits and authentication methods. Secret references use the `env:`, `file:` or KMS-prefixed formats described below.
   - **google_oidc**: Outgoing auth plugin that retrieves an ID token from the GCP metadata server and sets it in the `Authorization` header for backend requests. The incoming variant validates Google ID tokens against a configured audience.
   - **jwt**: Validates generic JWTs using provided keys and can attach tokens on outgoing requests.
   - **mtls**: Requires a verified client certificate and optional subject match, and accepts outbound certificate configuration.
   - **token**: Header token comparison for simple shared secrets.
   - **basic**: Performs HTTP Basic authentication using credentials loaded from configured secrets. The username becomes the caller ID for allowlist checks.
   - **hmac_signature**: Computes or verifies request HMAC digests with a configurable algorithm.
   - **github_signature**: Validates GitHub webhook signatures against shared secrets.
   - **slack_signature**: Validates Slack request signatures with timestamp tolerance.
   - **url_path**: Appends a secret to the request path for outgoing calls and verifies it on incoming requests.

### Capabilities

Integration plugins can bundle common allowlist rules into **capabilities**. Assigning a capability to a caller expands to one or more rules automatically. Two of the goals are to make it simpler for folks to add entries to the allowlist and to make it easier to audit access. A few examples:

- `slack.post_public_as` – permit posting a message as a specific username.
- `slack.post_channels_as` – restrict posting to a defined set of channels.
- `github.comment` – allow creating issue comments in a given repository (requires the `repo` parameter).
- `github.create_issue` – permit opening issues in a given repository.
- `github.update_issue` – allow editing or closing issues in a given repository.
- `ghe.comment`, `ghe.create_issue`, `ghe.update_issue` – GitHub Enterprise equivalents requiring the `repo` parameter.
- `gitlab.comment`, `gitlab.create_issue`, `gitlab.update_issue` – similar capabilities for GitLab projects (use the `project` parameter).
- `asana.create_task`, `linear.create_task`, `jira.create_task`, `confluence.create_page` – permit creating tasks, issues or pages.
- `asana.update_status`, `linear.update_status`, `jira.update_status`, `confluence.update_page` – allow editing tasks, issues or pages.
- `asana.add_comment`, `linear.add_comment`, `jira.add_comment`, `confluence.add_comment` – permit adding comments.
- `zendesk.open_ticket`, `servicenow.open_ticket` – allow creating support tickets.
- `zendesk.update_ticket`, `servicenow.update_ticket` – permit updating ticket details.
- `zendesk.query_status`, `servicenow.query_status` – allow reading ticket status.
- `sendgrid.send_email`, `sendgrid.manage_contacts`, `sendgrid.update_template` – basic SendGrid operations.
- `twilio.send_sms`, `twilio.make_call`, `twilio.query_message` – Twilio messaging and voice APIs.
- `okta.create_user`, `okta.update_user`, `okta.deactivate_user` – manage Okta user accounts.
- `stripe.create_charge`, `stripe.refund_charge`, `stripe.create_customer` – Stripe payment flows.
- `trufflehog.start_scan`, `trufflehog.get_results`, `trufflehog.list_scans` – scan management operations.
- `openai.chat_completion`, `openai.list_models`, `openai.create_embedding` – basic OpenAI API calls.

### Secret Plugin Environment Variables

| Prefix | Environment Variables | Description | Example |
| ------ | -------------------- | ----------- | ------- |
| `env`  | Names referenced in the configuration (e.g. `env:IN_TOKEN`) | Secrets are read directly from those environment variables. | `env:IN_TOKEN` resolves to `$IN_TOKEN` |
| `file` | _none_ | Reads file contents from disk for `file:` secrets. | `file:/etc/token` reads `/etc/token` |
| `aws`  | `AWS_KMS_KEY` | Base64 encoded 32 byte key used for decrypting `aws:` secrets. | `aws:prod/token` decrypts the stored value |
| `azure`| `AZURE_TENANT_ID`, `AZURE_CLIENT_ID`, `AZURE_CLIENT_SECRET` | Credentials for fetching `azure:` secrets from Key Vault. | `azure:/kv/token` fetches `token` from Key Vault |
| `gcp`  | _none_ | Uses the GCP metadata service for authentication when resolving `gcp:` secrets. | `gcp:/projects/p/secrets/token` from Secret Manager |
| `vault`| `VAULT_ADDR`, `VAULT_TOKEN` | Fetches secrets from HashiCorp Vault via the HTTP API. | `vault:secret/data/api` reads from Vault |

Example usage:

```bash
export IN_TOKEN=secret-in            # env:IN_TOKEN
echo "out" > /tmp/out.token         # file:/tmp/out.token
export AWS_KMS_KEY=$(cat kms.b64)    # decrypts aws:prod/token
export AZURE_TENANT_ID=xxxxx
export AZURE_CLIENT_ID=yyyyy
export AZURE_CLIENT_SECRET=zzzzz
# gcp plugin relies on metadata service
export VAULT_ADDR=https://vault.example.com
export VAULT_TOKEN=s.myroot
```

```json
{
  "integrations": [
    {
      "name": "example",
      "incoming_auth": [{"type": "token", "params": {"secrets": ["vault:secret/data/api"]}}],
      "outgoing_auth": [{"type": "token", "params": {"secrets": ["env:IN_TOKEN", "file:/tmp/out.token"]}}]
    }
  ]
}
```

### Writing Plugins

New functionality can be added without touching the core server. Three plugin
categories are supported:

- **Auth plugins** – implement incoming or outgoing authentication logic.
- **Secret plugins** – resolve secret references from external providers.
- **Integration plugins** – define reusable integration configurations and
  capability helpers for the CLI.

Auth plugins live in `app/auth/plugins`. Implement the
`IncomingAuthPlugin` or `OutgoingAuthPlugin` interface and register your type in
an `init()` function using `authplugins.RegisterIncoming` or
`authplugins.RegisterOutgoing`. The registered name is referenced in the
configuration. See
[app/auth/plugins/example/README.md](app/auth/plugins/example/README.md) for a
minimal template, which shows how to exclude example code from normal builds
with a `//go:build` tag. Secret plugins implement the `secrets.Plugin`
interface in subdirectories of `app/secrets/plugins` and register themselves
with `secrets.Register`. The prefix they register becomes the identifier for
secret references such as `env:` or `vault:`. See
[app/secrets/plugins/example/README.md](app/secrets/plugins/example/README.md)
for a minimal secret plugin example. Integration plugins reside in
`cmd/integrations/plugins`. Each plugin provides a `plugins.Builder` that parses
CLI arguments and returns an `Integration`. Register the builder in an
`init()` function using `plugins.Register` so the CLI automatically discovers
new plugins. See
[cmd/integrations/plugins/example/README.md](cmd/integrations/plugins/example/README.md)
for a minimal integration plugin.

## Integration CLI

Run `go run ./cmd/integrations --help` for a full list of commands and options.

Start the server with `-debug` so the `/integrations` endpoint is available:

```bash
go run ./app -debug
```

Then run the CLI to manage integrations. The `-server` flag controls where
requests are sent (default `http://localhost:8080/integrations`). `POST` adds a
new integration, `PUT` updates an existing one and `DELETE` removes it.

List existing integrations:
```bash
go run ./cmd/integrations list
```

A helper CLI is available under `cmd/integrations` to create Slack, GitHub, GitHub Enterprise, GitLab, Jira, Confluence, Linear, Asana, Zendesk, ServiceNow, SendGrid, TruffleHog, Twilio, OpenAI or Stripe integrations with minimal flags.

Add Slack:
```bash
go run ./cmd/integrations -server http://localhost:8080/integrations \
  slack -token env:SLACK_TOKEN -signing-secret env:SLACK_SIGNING
```

Add GitHub:
```bash
go run ./cmd/integrations -server http://localhost:8080/integrations \
  github -token env:GITHUB_TOKEN -webhook-secret env:GITHUB_SECRET
```
Add GitHub Enterprise:
```bash
go run ./cmd/integrations -server http://localhost:8080/integrations \
  ghe -domain ghe.example.com -token env:GHE_TOKEN -webhook-secret env:GHE_SECRET
```
Add GitLab:
```bash
go run ./cmd/integrations -server http://localhost:8080/integrations \
  gitlab -token env:GITLAB_TOKEN
```
Add Jira (domain optional):
```bash
go run ./cmd/integrations jira -token env:JIRA_TOKEN -domain jira.example.com
```
Add Confluence (domain optional):
```bash
go run ./cmd/integrations confluence -token env:CONFLUENCE_TOKEN -domain confluence.example.com
```
Add Linear:
```bash
go run ./cmd/integrations linear -token env:LINEAR_TOKEN
```
Add Monday:
```bash
go run ./cmd/integrations monday -token env:MONDAY_TOKEN
```
Add Asana:
```bash
go run ./cmd/integrations asana -token env:ASANA_TOKEN
```
Add Zendesk:
```bash
go run ./cmd/integrations zendesk -token env:ZENDESK_TOKEN
```
Add ServiceNow:
```bash
go run ./cmd/integrations servicenow -token env:SERVICENOW_TOKEN
```
Add SendGrid:
```bash
go run ./cmd/integrations sendgrid -token env:SENDGRID_TOKEN
```
Add TruffleHog:
```bash
go run ./cmd/integrations trufflehog -token env:TRUFFLEHOG_TOKEN
```
Add Twilio:
```bash
go run ./cmd/integrations twilio -token env:TWILIO_TOKEN
```
Add Okta:
```bash
go run ./cmd/integrations okta -domain okta.example.com -token env:OKTA_TOKEN
```
Add Workday:
```bash
go run ./cmd/integrations workday -domain workday.example.com -token env:WORKDAY_TOKEN
```
Add OpenAI:
```bash
go run ./cmd/integrations openai -token env:OPENAI_TOKEN
```
Add Stripe:
```bash
go run ./cmd/integrations stripe -token env:STRIPE_TOKEN
```

Update an existing integration (same flags as add):
```bash
go run ./cmd/integrations update slack -token env:NEW_TOKEN -signing-secret env:NEW_SIGNING
```

Delete an integration by name:
```bash
go run ./cmd/integrations delete slack
```

## Allowlist CLI

Run `go run ./cmd/allowlist --help` to view commands and flags.

The `allowlist` command helps maintain the `allowlist.yaml` file. Run `allowlist list` to view every capability defined by the integration plugins:

```bash
go run ./cmd/allowlist list
```

To grant a caller a capability use `allowlist add`:

```bash
go run ./cmd/allowlist add -integration slack \
    -caller user-token -capability post_public_as \
    -params username=ci-bot
```

To revoke a capability use `allowlist remove`:

```bash
go run ./cmd/allowlist remove -integration slack \
    -caller user-token -capability post_public_as
```

The CLI updates the file in place (default `allowlist.yaml`, overridable with `-file`).

## Running Tests

Use the Makefile or the Go toolchain to vet and test the code:

```bash
make vet
make test
```

These run `go vet ./...` and `go test ./...` respectively.

If you have [`golangci-lint`](https://github.com/golangci/golangci-lint) installed you can also run:

```bash
golangci-lint run
```

The CI workflow caches the Go modules directory using `actions/cache` to speed
up dependency installation.

## Docker

Build the container image:

```bash
docker build -t authtranslator .
```

Prebuilt images are also published to GitHub Container Registry:

```bash
docker pull ghcr.io/winhowes/authtranslator:latest
```

Run the image exposing port 8080:

```bash
docker run -p 8080:8080 authtranslator
```

## Logging

AuthTranslator writes log messages to standard output using Go's `log/slog` package. Use the `-log-level` flag to control verbosity. Valid levels are `DEBUG`, `INFO`, `WARN` and `ERROR` with `INFO` as the default. Specify `-log-format json` to emit structured JSON instead of plain text. Each request generates an entry showing the HTTP method, host, path and remote address. Authentication failures, rate limiting events and upstream status codes are also logged.

## Health Checks and Metrics

AuthTranslator exposes a readiness endpoint at `/_at_internal/healthz` which returns HTTP `200` when the server is running.
The response includes an `X-Last-Reload` header indicating the last time configuration was reloaded.

<<<<<<< HEAD
Metrics are available at `/_at_internal/metrics` using the Prometheus text format. The following metrics are exported:
=======
Metrics are available at `/metrics` using the Prometheus text format. Set `-enable-metrics=false` to disable the endpoint and provide `-metrics-user` and `-metrics-pass` to require HTTP Basic credentials. The following metrics are exported:
>>>>>>> 824d73da

- `authtranslator_requests_total{integration="<name>"}` – total requests processed per integration.
- `authtranslator_rate_limit_events_total{integration="<name>"}` – requests rejected due to rate limits.
- `authtranslator_request_duration_seconds` – histogram of request processing duration per integration.

To scrape metrics with Prometheus, add a job such as:

```yaml
scrape_configs:
  - job_name: 'authtranslator'
    static_configs:
      - targets: ['localhost:8080']
```

## Deploying with Terraform

Example Terraform files are provided in the `terraform` directory for AWS, GCP and Azure.

- [`terraform/quickstart`](terraform/quickstart/README.md) provides a minimal example using the Docker provider to run a local container.

- [`terraform/aws`](terraform/aws/README.md) contains the AWS configuration for ECS Fargate.
- [`terraform/gcp`](terraform/gcp/README.md) contains a configuration for deploying to Google Cloud Run.
- [`terraform/azure`](terraform/azure/README.md) contains a configuration for deploying to Azure Container Instances.

Set the required variables for your environment and run `terraform apply` inside the desired folder to create the service.
All modules accept optional `redis_address` and `redis_timeout` variables to pass the `-redis-addr` and `-redis-timeout` flags to the container if you have a Redis instance. Each README lists the required variables along with example commands for initialization and deployment.

## Development

### Requirements

- [Go](https://golang.org/doc/install) 1.24 or newer.
- [`golangci-lint`](https://github.com/golangci/golangci-lint) (optional) for running lint checks.

### Makefile Targets

A Makefile is provided to simplify formatting, vetting, testing and building the Docker image.

```bash
make fmt    # run gofmt on all Go files
make vet    # run go vet ./...
make test   # run go test ./...
make docker # build the container image
```

## Contributing

See [CONTRIBUTING.md](CONTRIBUTING.md) for guidelines. Formatting, vetting and tests are required as described there.

## License

This project is licensed under the MIT License. See the [LICENSE](LICENSE) file for details.
<|MERGE_RESOLUTION|>--- conflicted
+++ resolved
@@ -556,11 +556,7 @@
 AuthTranslator exposes a readiness endpoint at `/_at_internal/healthz` which returns HTTP `200` when the server is running.
 The response includes an `X-Last-Reload` header indicating the last time configuration was reloaded.
 
-<<<<<<< HEAD
-Metrics are available at `/_at_internal/metrics` using the Prometheus text format. The following metrics are exported:
-=======
-Metrics are available at `/metrics` using the Prometheus text format. Set `-enable-metrics=false` to disable the endpoint and provide `-metrics-user` and `-metrics-pass` to require HTTP Basic credentials. The following metrics are exported:
->>>>>>> 824d73da
+Metrics are available at `/_at_internal/metrics` using the Prometheus text format. Set `-enable-metrics=false` to disable the endpoint and provide `-metrics-user` and `-metrics-pass` to require HTTP Basic credentials. The following metrics are exported:
 
 - `authtranslator_requests_total{integration="<name>"}` – total requests processed per integration.
 - `authtranslator_rate_limit_events_total{integration="<name>"}` – requests rejected due to rate limits.
