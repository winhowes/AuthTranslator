--- conflicted
+++ resolved
@@ -12,12 +12,8 @@
 ## Features
 
 - **Reverse Proxy**: Forwards incoming HTTP requests to a target backend based on the requested host or `X-AT-Int` header. The header can be disabled or restricted to a specific host using command-line flags.
-<<<<<<< HEAD
-- **Pluggable Authentication**: Supports "basic", "token", "jwt" and "mtls" authentication types including Google OIDC with room for extension.
-=======
-- **Pluggable Authentication**: Supports "basic", "token", `hmac_signature` and Google OIDC authentication types with room for extension.
+- **Pluggable Authentication**: Supports "basic", "token", `hmac_signature`, "jwt" and "mtls" authentication types including Google OIDC with room for extension.
 - **Extensible Plugins**: Add new auth, secret and integration plugins to cover different systems.
->>>>>>> 2dedbf22
 - **Rate Limiting**: Limits the number of requests per caller and per host within a rolling window.
 - **Allowlist**: Integrations can restrict specific callers to particular paths, methods and required parameters.
 - **Configuration Driven**: Behavior is controlled via a JSON configuration file.
