# AuthTransformer

AuthTransformer is a simple Go-based reverse proxy that injects authentication tokens and enforces per-host and per-caller rate limits. It is configured through a JSON file and demonstrates a plug-in style architecture for authentication methods.

## Features

<<<<<<< HEAD
- **Reverse Proxy**: Forwards incoming HTTP requests to a target backend based on the requested host or `X-AT-Int` header.
- **Pluggable Authentication**: Supports "basic" and "token" authentication types with room for extension.
=======
- **Reverse Proxy**: Forwards incoming HTTP requests to a target backend based on the requested host.
- **Pluggable Authentication**: Supports "basic", "token" and Google OIDC authentication types with room for extension.
>>>>>>> b5ea2279
- **Rate Limiting**: Limits the number of requests per caller and per host within a rolling window.
- **Configuration Driven**: Behavior is controlled via a JSON configuration file.

## Getting Started

1. **Build or Run**
   
   ```bash
   go run ./app
   ```
   
   Or build an executable:
   
   ```bash
   go build -o authtransformer ./app
   ./authtransformer
   ```

2. **Configuration File**
   
   Edit `app/config.json` to define auth plugins and route targets:
   
   ```json
   {
       "integrations": [
           {
               "name": "example",
               "destination": "http://backend.example.com",
               "in_rate_limit": 100,
               "out_rate_limit": 1000,
              "incoming_auth": [
                  {"type": "token", "params": {"secrets": ["env:IN_TOKEN"], "header": "X-Auth"}}
              ],
              "outgoing_auth": [
                  {"type": "token", "params": {"secrets": ["env:OUT_TOKEN"], "header": "X-Auth"}}
              ]
           }
       ]
   }
   ```

   - **integrations**: Defines proxy routes, rate limits and authentication methods. Secret references use the `env:` or KMS-prefixed formats described below.
   - **google_oidc**: Outgoing auth plugin that retrieves an ID token from the GCP metadata server and sets it in the `Authorization` header for backend requests.

3. **Running**

   When started, the server listens on port `8080`. Incoming requests are matched against the `X-AT-Int` header, if present, or otherwise the host header to determine the route and associated authentication plugin.

4. **Run Locally**

   Start a simple backend and point an integration at it to test the proxy:

   ```bash
   # terminal 1 - dummy backend
   python3 -m http.server 9000
   ```

   Edit `app/config.json` so the integration forwards to the local backend:

   ```json
   {
       "integrations": [
           {
               "name": "example",
               "destination": "http://localhost:9000",
               "in_rate_limit": 100,
               "out_rate_limit": 1000,
               "incoming_auth": [
                   {"type": "token", "params": {"secrets": ["env:IN_TOKEN"], "header": "X-Auth"}}
               ],
               "outgoing_auth": [
                   {"type": "token", "params": {"secrets": ["env:OUT_TOKEN"], "header": "X-Auth"}}
               ]
           }
       ]
   }
   ```

   Provide the environment variables referenced by the auth configuration and start the proxy:

   ```bash
   export IN_TOKEN=secret-in
   export OUT_TOKEN=secret-out
   go run ./app
   ```

   In another terminal, call the proxy using the integration name as the Host header:

   ```bash
   curl -H "Host: example" -H "X-Auth: $IN_TOKEN" http://localhost:8080/
   ```

## Running Tests

Use the Go toolchain to run the unit tests from the repository root:

```bash
GO111MODULE=off go test ./...
```

## Logging

AuthTransformer writes log messages to standard output. Each request generates an entry showing the HTTP method, host, path and remote address. Authentication failures and rate limiting events are also logged. The logger is configured with Go's standard time-prefixed format.

## Deploying with Terraform

Example Terraform files are provided in the `terraform` directory for AWS, GCP and Azure.

- `terraform/aws` contains the AWS configuration for ECS Fargate.
- `terraform/gcp` contains a configuration for deploying to Google Cloud Run.
- `terraform/azure` contains a configuration for deploying to Azure Container Instances.

Set the required variables for your environment and run `terraform apply` inside the desired folder to create the service.

## License

This project is licensed under the MIT License. See the [LICENSE](LICENSE) file for details.
<|MERGE_RESOLUTION|>--- conflicted
+++ resolved
@@ -4,13 +4,8 @@
 
 ## Features
 
-<<<<<<< HEAD
 - **Reverse Proxy**: Forwards incoming HTTP requests to a target backend based on the requested host or `X-AT-Int` header.
-- **Pluggable Authentication**: Supports "basic" and "token" authentication types with room for extension.
-=======
-- **Reverse Proxy**: Forwards incoming HTTP requests to a target backend based on the requested host.
-- **Pluggable Authentication**: Supports "basic", "token" and Google OIDC authentication types with room for extension.
->>>>>>> b5ea2279
+- **Pluggable Authentication**: Supports "basic", "token" and Google OIDC authentication types with room for extension.=======
 - **Rate Limiting**: Limits the number of requests per caller and per host within a rolling window.
 - **Configuration Driven**: Behavior is controlled via a JSON configuration file.
 
