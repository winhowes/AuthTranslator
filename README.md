# AuthTransformer

AuthTransformer is a simple Go-based reverse proxy that injects authentication tokens and enforces per-host and per-caller rate limits. It is configured through a JSON file and demonstrates a plug-in style architecture for authentication methods.

## Features

- **Reverse Proxy**: Forwards incoming HTTP requests to a target backend based on the requested host or `X-AT-Int` header.
- **Pluggable Authentication**: Supports "basic", "token" and Google OIDC authentication types with room for extension.=======
- **Rate Limiting**: Limits the number of requests per caller and per host within a rolling window.
- **Configuration Driven**: Behavior is controlled via a JSON configuration file.
- **Clean Shutdown**: On SIGINT or SIGTERM the server and rate limiters are gracefully stopped.

## Development Requirements

- [Go](https://golang.org/doc/install) 1.24 or newer.
- [`golangci-lint`](https://github.com/golangci/golangci-lint) (optional) for running lint checks.

## Getting Started

1. **Build or Run**
   
   ```bash
   go run ./app
   ```
   
   Or build an executable:
   
   ```bash
   go build -o authtransformer ./app
   ./authtransformer
   ```

2. **Configuration File**
   
   Edit `app/config.json` to define auth plugins and route targets:
   
   ```json
   {
       "integrations": [
           {
               "name": "example",
               "destination": "http://backend.example.com",
               "in_rate_limit": 100,
               "out_rate_limit": 1000,
              "incoming_auth": [
                  {"type": "token", "params": {"secrets": ["env:IN_TOKEN"], "header": "X-Auth"}}
              ],
              "outgoing_auth": [
                  {"type": "token", "params": {"secrets": ["env:OUT_TOKEN"], "header": "X-Auth"}}
              ]
           }
       ]
   }
   ```

   - **integrations**: Defines proxy routes, rate limits and authentication methods. Secret references use the `env:` or KMS-prefixed formats described below.
   - **google_oidc**: Outgoing auth plugin that retrieves an ID token from the GCP metadata server and sets it in the `Authorization` header for backend requests.

3. **Running**

<<<<<<< HEAD
   The listen address can be configured with the `-addr` flag. By default the server listens on `:8080`. Incoming requests are matched against the host header to determine the route and associated authentication plugin.
=======
   When started, the server listens on port `8080`. Incoming requests are matched against the `X-AT-Int` header, if present, or otherwise the host header to determine the route and associated authentication plugin.

4. **Run Locally**

   Start a simple backend and point an integration at it to test the proxy:

   ```bash
   # terminal 1 - dummy backend
   python3 -m http.server 9000
   ```

   Edit `app/config.json` so the integration forwards to the local backend:

   ```json
   {
       "integrations": [
           {
               "name": "example",
               "destination": "http://localhost:9000",
               "in_rate_limit": 100,
               "out_rate_limit": 1000,
               "incoming_auth": [
                   {"type": "token", "params": {"secrets": ["env:IN_TOKEN"], "header": "X-Auth"}}
               ],
               "outgoing_auth": [
                   {"type": "token", "params": {"secrets": ["env:OUT_TOKEN"], "header": "X-Auth"}}
               ]
           }
       ]
   }
   ```

   Provide the environment variables referenced by the auth configuration and start the proxy:

   ```bash
   export IN_TOKEN=secret-in
   export OUT_TOKEN=secret-out
   go run ./app
   ```

   In another terminal, call the proxy using the integration name as the Host header:

   ```bash
   curl -H "Host: example" -H "X-Auth: $IN_TOKEN" http://localhost:8080/
   ```
>>>>>>> 4a8e3785

## Running Tests

Use the Go toolchain to vet and test the code:

```bash
go vet ./...
go test ./...
```

If you have [`golangci-lint`](https://github.com/golangci/golangci-lint) installed you can also run:

```bash
golangci-lint run
```

## Docker

Build the container image:

```bash
docker build -t authtransformer .
```

Run the image exposing port 8080:

```bash
docker run -p 8080:8080 authtransformer
```

## Logging

AuthTransformer writes log messages to standard output. Each request generates an entry showing the HTTP method, host, path and remote address. Authentication failures and rate limiting events are also logged. The logger is configured with Go's standard time-prefixed format.

## Deploying with Terraform

Example Terraform files are provided in the `terraform` directory for AWS, GCP and Azure.

- `terraform/aws` contains the AWS configuration for ECS Fargate.
- `terraform/gcp` contains a configuration for deploying to Google Cloud Run.
- `terraform/azure` contains a configuration for deploying to Azure Container Instances.

Set the required variables for your environment and run `terraform apply` inside the desired folder to create the service.

## License

This project is licensed under the MIT License. See the [LICENSE](LICENSE) file for details.
<|MERGE_RESOLUTION|>--- conflicted
+++ resolved
@@ -58,10 +58,7 @@
 
 3. **Running**
 
-<<<<<<< HEAD
-   The listen address can be configured with the `-addr` flag. By default the server listens on `:8080`. Incoming requests are matched against the host header to determine the route and associated authentication plugin.
-=======
-   When started, the server listens on port `8080`. Incoming requests are matched against the `X-AT-Int` header, if present, or otherwise the host header to determine the route and associated authentication plugin.
+   The listen address can be configured with the `-addr` flag. By default the server listens on `:8080`. Incoming requests are matched against the `X-AT-Int` header, if present, or otherwise the host header to determine the route and associated authentication plugin.
 
 4. **Run Locally**
 
@@ -106,7 +103,6 @@
    ```bash
    curl -H "Host: example" -H "X-Auth: $IN_TOKEN" http://localhost:8080/
    ```
->>>>>>> 4a8e3785
 
 ## Running Tests
 
