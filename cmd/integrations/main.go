--- conflicted
+++ resolved
@@ -22,187 +22,13 @@
 	}
 	plugin := flag.Arg(0)
 	args := flag.Args()[1:]
+  
+  if plugin == "list" {
+		listIntegrations()
+  }
 
-<<<<<<< HEAD
 	builder := plugins.Get(plugin)
 	if builder == nil {
-=======
-	switch plugin {
-	case "list":
-		listIntegrations()
-	case "slack":
-		fs := flag.NewFlagSet("slack", flag.ExitOnError)
-		name := fs.String("name", "slack", "integration name")
-		token := fs.String("token", "", "secret reference for API token")
-		sign := fs.String("signing-secret", "", "secret reference for signing secret")
-		fs.Parse(args)
-		if *token == "" || *sign == "" {
-			fmt.Fprintln(os.Stderr, "-token and -signing-secret are required")
-			os.Exit(1)
-		}
-		integ := plugins.Slack(*name, *token, *sign)
-		sendIntegration(integ)
-	case "github":
-		fs := flag.NewFlagSet("github", flag.ExitOnError)
-		name := fs.String("name", "github", "integration name")
-		token := fs.String("token", "", "secret reference for API token")
-		secret := fs.String("webhook-secret", "", "secret reference for webhook secret")
-		fs.Parse(args)
-		if *token == "" || *secret == "" {
-			fmt.Fprintln(os.Stderr, "-token and -webhook-secret are required")
-			os.Exit(1)
-		}
-		integ := plugins.GitHub(*name, *token, *secret)
-		sendIntegration(integ)
-	case "ghe":
-		fs := flag.NewFlagSet("ghe", flag.ExitOnError)
-		name := fs.String("name", "ghe", "integration name")
-		domain := fs.String("domain", "", "GitHub Enterprise domain")
-		token := fs.String("token", "", "secret reference for API token")
-		secret := fs.String("webhook-secret", "", "secret reference for webhook secret")
-		fs.Parse(args)
-		if *domain == "" || *token == "" || *secret == "" {
-			fmt.Fprintln(os.Stderr, "-domain, -token and -webhook-secret are required")
-			os.Exit(1)
-		}
-		integ := plugins.GitHubEnterprise(*name, *domain, *token, *secret)
-		sendIntegration(integ)
-	case "jira":
-		fs := flag.NewFlagSet("jira", flag.ExitOnError)
-		name := fs.String("name", "jira", "integration name")
-		token := fs.String("token", "", "secret reference for API token")
-		fs.Parse(args)
-		if *token == "" {
-			fmt.Fprintln(os.Stderr, "-token is required")
-			os.Exit(1)
-		}
-		integ := plugins.Jira(*name, *token)
-		sendIntegration(integ)
-	case "linear":
-		fs := flag.NewFlagSet("linear", flag.ExitOnError)
-		name := fs.String("name", "linear", "integration name")
-		token := fs.String("token", "", "secret reference for API token")
-		fs.Parse(args)
-		if *token == "" {
-			fmt.Fprintln(os.Stderr, "-token is required")
-			os.Exit(1)
-		}
-		integ := plugins.Linear(*name, *token)
-		sendIntegration(integ)
-	case "gitlab":
-		fs := flag.NewFlagSet("gitlab", flag.ExitOnError)
-		name := fs.String("name", "gitlab", "integration name")
-		token := fs.String("token", "", "secret reference for API token")
-		fs.Parse(args)
-		if *token == "" {
-			fmt.Fprintln(os.Stderr, "-token is required")
-			os.Exit(1)
-		}
-		integ := plugins.GitLab(*name, *token)
-		sendIntegration(integ)
-	case "asana":
-		fs := flag.NewFlagSet("asana", flag.ExitOnError)
-		name := fs.String("name", "asana", "integration name")
-		token := fs.String("token", "", "secret reference for API token")
-		fs.Parse(args)
-		if *token == "" {
-			fmt.Fprintln(os.Stderr, "-token is required")
-			os.Exit(1)
-		}
-		integ := plugins.Asana(*name, *token)
-		sendIntegration(integ)
-	case "zendesk":
-		fs := flag.NewFlagSet("zendesk", flag.ExitOnError)
-		name := fs.String("name", "zendesk", "integration name")
-		token := fs.String("token", "", "secret reference for API token")
-		fs.Parse(args)
-		if *token == "" {
-			fmt.Fprintln(os.Stderr, "-token is required")
-			os.Exit(1)
-		}
-		integ := plugins.Zendesk(*name, *token)
-		sendIntegration(integ)
-	case "servicenow":
-		fs := flag.NewFlagSet("servicenow", flag.ExitOnError)
-		name := fs.String("name", "servicenow", "integration name")
-		token := fs.String("token", "", "secret reference for API token")
-		fs.Parse(args)
-		if *token == "" {
-			fmt.Fprintln(os.Stderr, "-token is required")
-			os.Exit(1)
-		}
-		integ := plugins.ServiceNow(*name, *token)
-		sendIntegration(integ)
-	case "sendgrid":
-		fs := flag.NewFlagSet("sendgrid", flag.ExitOnError)
-		name := fs.String("name", "sendgrid", "integration name")
-		token := fs.String("token", "", "secret reference for API token")
-		fs.Parse(args)
-		if *token == "" {
-			fmt.Fprintln(os.Stderr, "-token is required")
-			os.Exit(1)
-		}
-		integ := plugins.SendGrid(*name, *token)
-		sendIntegration(integ)
-	case "twilio":
-		fs := flag.NewFlagSet("twilio", flag.ExitOnError)
-		name := fs.String("name", "twilio", "integration name")
-		token := fs.String("token", "", "secret reference for API token")
-		fs.Parse(args)
-		if *token == "" {
-			fmt.Fprintln(os.Stderr, "-token is required")
-			os.Exit(1)
-		}
-		integ := plugins.Twilio(*name, *token)
-		sendIntegration(integ)
-	case "stripe":
-		fs := flag.NewFlagSet("stripe", flag.ExitOnError)
-		name := fs.String("name", "stripe", "integration name")
-		token := fs.String("token", "", "secret reference for API token")
-		fs.Parse(args)
-		if *token == "" {
-			fmt.Fprintln(os.Stderr, "-token is required")
-			os.Exit(1)
-		}
-		integ := plugins.Stripe(*name, *token)
-		sendIntegration(integ)
-	case "monday":
-		fs := flag.NewFlagSet("monday", flag.ExitOnError)
-		name := fs.String("name", "monday", "integration name")
-		token := fs.String("token", "", "secret reference for API token")
-		fs.Parse(args)
-		if *token == "" {
-			fmt.Fprintln(os.Stderr, "-token is required")
-			os.Exit(1)
-		}
-		integ := plugins.Monday(*name, *token)
-		sendIntegration(integ)
-	case "okta":
-		fs := flag.NewFlagSet("okta", flag.ExitOnError)
-		name := fs.String("name", "okta", "integration name")
-		domain := fs.String("domain", "", "okta domain, e.g. myorg.okta.com")
-		token := fs.String("token", "", "secret reference for API token")
-		fs.Parse(args)
-		if *token == "" || *domain == "" {
-			fmt.Fprintln(os.Stderr, "-token and -domain are required")
-			os.Exit(1)
-		}
-		integ := plugins.Okta(*name, *domain, *token)
-		sendIntegration(integ)
-	case "workday":
-		fs := flag.NewFlagSet("workday", flag.ExitOnError)
-		name := fs.String("name", "workday", "integration name")
-		domain := fs.String("domain", "", "workday domain, e.g. myorg.workday.com")
-		token := fs.String("token", "", "secret reference for API token")
-		fs.Parse(args)
-		if *token == "" || *domain == "" {
-			fmt.Fprintln(os.Stderr, "-token and -domain are required")
-			os.Exit(1)
-		}
-		integ := plugins.Workday(*name, *domain, *token)
-		sendIntegration(integ)
-	default:
->>>>>>> daa30419
 		fmt.Fprintf(os.Stderr, "unknown plugin %s\n", plugin)
 		os.Exit(1)
 	}
