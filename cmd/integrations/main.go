package main

import (
	"bytes"
	"encoding/json"
	"flag"
	"fmt"
	"io"
	"net/http"
	"os"

	"github.com/winhowes/AuthTransformer/cmd/integrations/plugins"
)

var server = flag.String("server", "http://localhost:8080/integrations", "integration endpoint")

func main() {
	flag.Parse()
	if flag.NArg() < 1 {
		fmt.Fprintln(os.Stderr, "usage: integrations <plugin> [options]")
		os.Exit(1)
	}
	plugin := flag.Arg(0)
	args := flag.Args()[1:]

	switch plugin {
	case "slack":
		fs := flag.NewFlagSet("slack", flag.ExitOnError)
		name := fs.String("name", "slack", "integration name")
		token := fs.String("token", "", "secret reference for API token")
		sign := fs.String("signing-secret", "", "secret reference for signing secret")
		fs.Parse(args)
		if *token == "" || *sign == "" {
			fmt.Fprintln(os.Stderr, "-token and -signing-secret are required")
			os.Exit(1)
		}
		integ := plugins.Slack(*name, *token, *sign)
		sendIntegration(integ)
	case "github":
		fs := flag.NewFlagSet("github", flag.ExitOnError)
		name := fs.String("name", "github", "integration name")
		token := fs.String("token", "", "secret reference for API token")
		secret := fs.String("webhook-secret", "", "secret reference for webhook secret")
		fs.Parse(args)
		if *token == "" || *secret == "" {
			fmt.Fprintln(os.Stderr, "-token and -webhook-secret are required")
			os.Exit(1)
		}
		integ := plugins.GitHub(*name, *token, *secret)
		sendIntegration(integ)
	case "ghe":
		fs := flag.NewFlagSet("ghe", flag.ExitOnError)
		name := fs.String("name", "ghe", "integration name")
		domain := fs.String("domain", "", "GitHub Enterprise domain")
		token := fs.String("token", "", "secret reference for API token")
		secret := fs.String("webhook-secret", "", "secret reference for webhook secret")
		fs.Parse(args)
		if *domain == "" || *token == "" || *secret == "" {
			fmt.Fprintln(os.Stderr, "-domain, -token and -webhook-secret are required")
			os.Exit(1)
		}
		integ := plugins.GitHubEnterprise(*name, *domain, *token, *secret)
		sendIntegration(integ)
	case "jira":
		fs := flag.NewFlagSet("jira", flag.ExitOnError)
		name := fs.String("name", "jira", "integration name")
		token := fs.String("token", "", "secret reference for API token")
		fs.Parse(args)
		if *token == "" {
			fmt.Fprintln(os.Stderr, "-token is required")
			os.Exit(1)
		}
		integ := plugins.Jira(*name, *token)
		sendIntegration(integ)
	case "linear":
		fs := flag.NewFlagSet("linear", flag.ExitOnError)
		name := fs.String("name", "linear", "integration name")
		token := fs.String("token", "", "secret reference for API token")
		fs.Parse(args)
		if *token == "" {
			fmt.Fprintln(os.Stderr, "-token is required")
			os.Exit(1)
		}
		integ := plugins.Linear(*name, *token)
		sendIntegration(integ)
	case "gitlab":
		fs := flag.NewFlagSet("gitlab", flag.ExitOnError)
		name := fs.String("name", "gitlab", "integration name")
		token := fs.String("token", "", "secret reference for API token")
		fs.Parse(args)
		if *token == "" {
			fmt.Fprintln(os.Stderr, "-token is required")
			os.Exit(1)
		}
		integ := plugins.GitLab(*name, *token)
		sendIntegration(integ)
	case "asana":
		fs := flag.NewFlagSet("asana", flag.ExitOnError)
		name := fs.String("name", "asana", "integration name")
		token := fs.String("token", "", "secret reference for API token")
		fs.Parse(args)
		if *token == "" {
			fmt.Fprintln(os.Stderr, "-token is required")
			os.Exit(1)
		}
		integ := plugins.Asana(*name, *token)
		sendIntegration(integ)
	case "zendesk":
		fs := flag.NewFlagSet("zendesk", flag.ExitOnError)
		name := fs.String("name", "zendesk", "integration name")
		token := fs.String("token", "", "secret reference for API token")
		fs.Parse(args)
		if *token == "" {
			fmt.Fprintln(os.Stderr, "-token is required")
			os.Exit(1)
		}
		integ := plugins.Zendesk(*name, *token)
		sendIntegration(integ)
	case "servicenow":
		fs := flag.NewFlagSet("servicenow", flag.ExitOnError)
		name := fs.String("name", "servicenow", "integration name")
		token := fs.String("token", "", "secret reference for API token")
		fs.Parse(args)
		if *token == "" {
			fmt.Fprintln(os.Stderr, "-token is required")
			os.Exit(1)
		}
		integ := plugins.ServiceNow(*name, *token)
		sendIntegration(integ)
<<<<<<< HEAD
	case "sendgrid":
		fs := flag.NewFlagSet("sendgrid", flag.ExitOnError)
		name := fs.String("name", "sendgrid", "integration name")
		token := fs.String("token", "", "secret reference for API token")
		fs.Parse(args)
		if *token == "" {
			fmt.Fprintln(os.Stderr, "-token is required")
			os.Exit(1)
		}
		integ := plugins.SendGrid(*name, *token)
		sendIntegration(integ)
	case "twilio":
		fs := flag.NewFlagSet("twilio", flag.ExitOnError)
		name := fs.String("name", "twilio", "integration name")
		token := fs.String("token", "", "secret reference for API token")
		fs.Parse(args)
		if *token == "" {
			fmt.Fprintln(os.Stderr, "-token is required")
			os.Exit(1)
		}
		integ := plugins.Twilio(*name, *token)
		sendIntegration(integ)
	case "stripe":
		fs := flag.NewFlagSet("stripe", flag.ExitOnError)
		name := fs.String("name", "stripe", "integration name")
		token := fs.String("token", "", "secret reference for API token")
		fs.Parse(args)
		if *token == "" {
			fmt.Fprintln(os.Stderr, "-token is required")
			os.Exit(1)
		}
		integ := plugins.Stripe(*name, *token)
=======
	case "okta":
		fs := flag.NewFlagSet("okta", flag.ExitOnError)
		name := fs.String("name", "okta", "integration name")
		domain := fs.String("domain", "", "okta domain, e.g. myorg.okta.com")
		token := fs.String("token", "", "secret reference for API token")
		fs.Parse(args)
		if *token == "" || *domain == "" {
			fmt.Fprintln(os.Stderr, "-token and -domain are required")
			os.Exit(1)
		}
		integ := plugins.Okta(*name, *domain, *token)
		sendIntegration(integ)
	case "workday":
		fs := flag.NewFlagSet("workday", flag.ExitOnError)
		name := fs.String("name", "workday", "integration name")
		domain := fs.String("domain", "", "workday domain, e.g. myorg.workday.com")
		token := fs.String("token", "", "secret reference for API token")
		fs.Parse(args)
		if *token == "" || *domain == "" {
			fmt.Fprintln(os.Stderr, "-token and -domain are required")
			os.Exit(1)
		}
		integ := plugins.Workday(*name, *domain, *token)
>>>>>>> e8253c85
		sendIntegration(integ)
	default:
		fmt.Fprintf(os.Stderr, "unknown plugin %s\n", plugin)
		os.Exit(1)
	}
}

func sendIntegration(i plugins.Integration) {
	data, err := json.Marshal(i)
	if err != nil {
		fmt.Fprintln(os.Stderr, err)
		os.Exit(1)
	}
	resp, err := http.Post(*server, "application/json", bytes.NewBuffer(data))
	if err != nil {
		fmt.Fprintln(os.Stderr, err)
		os.Exit(1)
	}
	defer resp.Body.Close()
	if resp.StatusCode != http.StatusCreated {
		body, _ := io.ReadAll(resp.Body)
		fmt.Fprintf(os.Stderr, "server error: %s\n%s\n", resp.Status, string(body))
		os.Exit(1)
	}
	fmt.Println("integration added")
}<|MERGE_RESOLUTION|>--- conflicted
+++ resolved
@@ -127,7 +127,6 @@
 		}
 		integ := plugins.ServiceNow(*name, *token)
 		sendIntegration(integ)
-<<<<<<< HEAD
 	case "sendgrid":
 		fs := flag.NewFlagSet("sendgrid", flag.ExitOnError)
 		name := fs.String("name", "sendgrid", "integration name")
@@ -160,7 +159,6 @@
 			os.Exit(1)
 		}
 		integ := plugins.Stripe(*name, *token)
-=======
 	case "okta":
 		fs := flag.NewFlagSet("okta", flag.ExitOnError)
 		name := fs.String("name", "okta", "integration name")
@@ -184,7 +182,6 @@
 			os.Exit(1)
 		}
 		integ := plugins.Workday(*name, *domain, *token)
->>>>>>> e8253c85
 		sendIntegration(integ)
 	default:
 		fmt.Fprintf(os.Stderr, "unknown plugin %s\n", plugin)
