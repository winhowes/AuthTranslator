--- conflicted
+++ resolved
@@ -70,11 +70,8 @@
 var logLevel = flag.String("log-level", "INFO", "log level: DEBUG, INFO, WARN, ERROR")
 var logFormat = flag.String("log-format", "text", "log output format: text or json")
 var redisAddr = flag.String("redis-addr", "", "redis address for rate limits (host:port)")
-<<<<<<< HEAD
 var redisTimeout = flag.Duration("redis-timeout", 5*time.Second, "dial timeout for redis")
-=======
 var maxBodySizeFlag = flag.Int64("max_body_size", authplugins.MaxBodySize, "maximum bytes buffered from request bodies")
->>>>>>> e630f8fe
 var showVersion = flag.Bool("version", false, "print version and exit")
 var watch = flag.Bool("watch", false, "watch config and allowlist files for changes")
 var logger = slog.New(slog.NewTextHandler(os.Stdout, &slog.HandlerOptions{Level: slog.LevelInfo}))
