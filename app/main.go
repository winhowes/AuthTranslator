--- conflicted
+++ resolved
@@ -205,12 +205,8 @@
 	logger.Info("incoming request", "method", r.Method, "host", host, "path", r.URL.Path, "remote", r.RemoteAddr)
 	integ, ok := GetIntegration(hostLookup)
 	if !ok {
-<<<<<<< HEAD
-		log.Printf("No integration configured for host %s", host)
+		logger.Warn("no integration configured", "host", host)
 		incRequest("unknown")
-=======
-		logger.Warn("no integration configured", "host", host)
->>>>>>> 4956f7b0
 		http.Error(w, "Not Found", http.StatusNotFound)
 		return
 	}
@@ -240,22 +236,14 @@
 	}
 
 	if !integ.inLimiter.Allow(rateKey) {
-<<<<<<< HEAD
-		log.Printf("Caller %s exceeded rate limit on host %s", rateKey, host)
+		logger.Warn("caller exceeded rate limit", "caller", rateKey, "host", host)
 		incRateLimit(integ.Name)
-=======
-		logger.Warn("caller exceeded rate limit", "caller", rateKey, "host", host)
->>>>>>> 4956f7b0
 		http.Error(w, "Too Many Requests", http.StatusTooManyRequests)
 		return
 	}
 	if !integ.outLimiter.Allow(host) {
-<<<<<<< HEAD
-		log.Printf("Host %s exceeded rate limit", host)
+		logger.Warn("host exceeded rate limit", "host", host)
 		incRateLimit(integ.Name)
-=======
-		logger.Warn("host exceeded rate limit", "host", host)
->>>>>>> 4956f7b0
 		http.Error(w, "Too Many Requests", http.StatusTooManyRequests)
 		return
 	}
