--- conflicted
+++ resolved
@@ -981,10 +981,7 @@
 
 	if !integ.inLimiter.Allow(rateKey) {
 		logger.Warn("caller exceeded rate limit", "caller", rateKey, "host", host)
-<<<<<<< HEAD
 		metrics.IncRateLimit(integ.Name)
-=======
-		incRateLimit(integ.Name)
 		if d := integ.inLimiter.RetryAfter(rateKey); d > 0 {
 			secs := int(math.Ceil(d.Seconds()))
 			if secs < 1 {
@@ -992,16 +989,12 @@
 			}
 			w.Header().Set("Retry-After", strconv.Itoa(secs))
 		}
->>>>>>> 6c727be0
 		http.Error(w, "Too Many Requests", http.StatusTooManyRequests)
 		return
 	}
 	if !integ.outLimiter.Allow(host) {
 		logger.Warn("host exceeded rate limit", "host", host)
-<<<<<<< HEAD
 		metrics.IncRateLimit(integ.Name)
-=======
-		incRateLimit(integ.Name)
 		if d := integ.outLimiter.RetryAfter(host); d > 0 {
 			secs := int(math.Ceil(d.Seconds()))
 			if secs < 1 {
@@ -1009,7 +1002,6 @@
 			}
 			w.Header().Set("Retry-After", strconv.Itoa(secs))
 		}
->>>>>>> 6c727be0
 		http.Error(w, "Too Many Requests", http.StatusTooManyRequests)
 		return
 	}
