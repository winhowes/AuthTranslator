--- conflicted
+++ resolved
@@ -196,14 +196,9 @@
 			host = hdr
 		}
 	}
-<<<<<<< HEAD
+  hostLookup := strings.ToLower(host)
 	logger.Info("incoming request", "method", r.Method, "host", host, "path", r.URL.Path, "remote", r.RemoteAddr)
-	integ, ok := GetIntegration(host)
-=======
-	hostLookup := strings.ToLower(host)
-	log.Printf("Incoming %s request for %s%s from %s", r.Method, host, r.URL.Path, r.RemoteAddr)
 	integ, ok := GetIntegration(hostLookup)
->>>>>>> f61747a2
 	if !ok {
 		logger.Warn("no integration configured", "host", host)
 		http.Error(w, "Not Found", http.StatusNotFound)
