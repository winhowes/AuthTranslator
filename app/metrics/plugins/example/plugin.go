//go:build example

package example

import (
	"bytes"
	"encoding/json"
	"fmt"
	"io"
	"net/http"
	"sync"

	"github.com/winhowes/AuthTranslator/app/metrics"
)

type tokenCounter struct {
	mu     sync.Mutex
	totals map[string]uint64
}

func (t *tokenCounter) OnRequest(string, *http.Request) {}

func (t *tokenCounter) OnResponse(integ, caller string, r *http.Request, resp *http.Response) {
	if integ != "openai" {
		return
	}
<<<<<<< HEAD
	data, err := metrics.GetResponseBody(resp)
	if err != nil {
		return
	}
=======
	data, err := io.ReadAll(resp.Body)
	if err != nil {
		return
	}
	resp.Body = io.NopCloser(bytes.NewReader(data))
	resp.ContentLength = int64(len(data))
>>>>>>> 8a148604
	var body struct {
		Usage struct {
			TotalTokens int `json:"total_tokens"`
		} `json:"usage"`
	}
	if err := json.Unmarshal(data, &body); err != nil {
		return
	}
	t.mu.Lock()
	if t.totals == nil {
		t.totals = make(map[string]uint64)
	}
	t.totals[caller] += uint64(body.Usage.TotalTokens)
	t.mu.Unlock()
}

func (t *tokenCounter) WriteProm(w http.ResponseWriter) {
	t.mu.Lock()
	defer t.mu.Unlock()
	for caller, total := range t.totals {
		fmt.Fprintf(w, "authtranslator_tokens_total{caller=%q} %d\n", caller, total)
	}
}

func init() { metrics.Register(&tokenCounter{}) }<|MERGE_RESOLUTION|>--- conflicted
+++ resolved
@@ -24,19 +24,10 @@
 	if integ != "openai" {
 		return
 	}
-<<<<<<< HEAD
 	data, err := metrics.GetResponseBody(resp)
 	if err != nil {
 		return
 	}
-=======
-	data, err := io.ReadAll(resp.Body)
-	if err != nil {
-		return
-	}
-	resp.Body = io.NopCloser(bytes.NewReader(data))
-	resp.ContentLength = int64(len(data))
->>>>>>> 8a148604
 	var body struct {
 		Usage struct {
 			TotalTokens int `json:"total_tokens"`
