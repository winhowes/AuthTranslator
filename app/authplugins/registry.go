package authplugins

import "net/http"

// IncomingAuthPlugin processes authentication from incoming callers.
// IncomingAuthPlugin processes authentication from incoming callers.
// ParseParams should validate and convert the raw parameter map into a
// plugin-specific configuration struct.
type IncomingAuthPlugin interface {
	Name() string
<<<<<<< HEAD
	ParseParams(map[string]interface{}) (interface{}, error)
	Authenticate(r *http.Request, params interface{}) bool
=======
	RequiredParams() []string
	OptionalParams() []string
	Authenticate(r *http.Request, params map[string]string) bool
>>>>>>> f9d1b800
}

// OutgoingAuthPlugin applies authentication to outbound requests.
// OutgoingAuthPlugin applies authentication to outbound requests.
type OutgoingAuthPlugin interface {
	Name() string
<<<<<<< HEAD
	ParseParams(map[string]interface{}) (interface{}, error)
	AddAuth(r *http.Request, params interface{})
=======
	RequiredParams() []string
	OptionalParams() []string
	AddAuth(r *http.Request, params map[string]string)
>>>>>>> f9d1b800
}

var incomingRegistry = map[string]IncomingAuthPlugin{}
var outgoingRegistry = map[string]OutgoingAuthPlugin{}

// RegisterIncoming registers an incoming auth plugin.
func RegisterIncoming(p IncomingAuthPlugin) { incomingRegistry[p.Name()] = p }

// RegisterOutgoing registers an outgoing auth plugin.
func RegisterOutgoing(p OutgoingAuthPlugin) { outgoingRegistry[p.Name()] = p }

// GetIncoming retrieves an incoming auth plugin by name.
func GetIncoming(name string) IncomingAuthPlugin { return incomingRegistry[name] }

// GetOutgoing retrieves an outgoing auth plugin by name.
func GetOutgoing(name string) OutgoingAuthPlugin { return outgoingRegistry[name] }<|MERGE_RESOLUTION|>--- conflicted
+++ resolved
@@ -8,28 +8,20 @@
 // plugin-specific configuration struct.
 type IncomingAuthPlugin interface {
 	Name() string
-<<<<<<< HEAD
 	ParseParams(map[string]interface{}) (interface{}, error)
 	Authenticate(r *http.Request, params interface{}) bool
-=======
 	RequiredParams() []string
 	OptionalParams() []string
-	Authenticate(r *http.Request, params map[string]string) bool
->>>>>>> f9d1b800
 }
 
 // OutgoingAuthPlugin applies authentication to outbound requests.
 // OutgoingAuthPlugin applies authentication to outbound requests.
 type OutgoingAuthPlugin interface {
 	Name() string
-<<<<<<< HEAD
 	ParseParams(map[string]interface{}) (interface{}, error)
 	AddAuth(r *http.Request, params interface{})
-=======
 	RequiredParams() []string
 	OptionalParams() []string
-	AddAuth(r *http.Request, params map[string]string)
->>>>>>> f9d1b800
 }
 
 var incomingRegistry = map[string]IncomingAuthPlugin{}
