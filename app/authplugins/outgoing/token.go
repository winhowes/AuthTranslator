--- conflicted
+++ resolved
@@ -22,11 +22,7 @@
 type TokenAuthOut struct{}
 
 func (t *TokenAuthOut) Name() string             { return "token" }
-<<<<<<< HEAD
-func (t *TokenAuthOut) RequiredParams() []string { return []string{"token", "header"} }
-=======
 func (t *TokenAuthOut) RequiredParams() []string { return []string{"secrets", "header"} }
->>>>>>> 68e91246
 func (t *TokenAuthOut) OptionalParams() []string { return []string{"prefix"} }
 
 func (t *TokenAuthOut) ParseParams(m map[string]interface{}) (interface{}, error) {
