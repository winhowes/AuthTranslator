--- conflicted
+++ resolved
@@ -15,12 +15,14 @@
 type tokenOutParams struct {
 	Secrets []string `json:"secrets"`
 	Header  string   `json:"header"`
+  Prefix  string   `json:"prefix"`
 }
 
 type TokenAuthOut struct{}
 
-<<<<<<< HEAD
 func (t *TokenAuthOut) Name() string { return "token" }
+func (t *TokenAuthOut) RequiredParams() []string { return []string{"token", "header"} }
+func (t *TokenAuthOut) OptionalParams() []string { return []string{"prefix"} }
 
 func (t *TokenAuthOut) ParseParams(m map[string]interface{}) (interface{}, error) {
 	data, err := json.Marshal(m)
@@ -50,19 +52,8 @@
 	if err != nil {
 		return
 	}
+  token = cfg.Prefix + token
 	r.Header.Set(cfg.Header, token)
-=======
-func (t *TokenAuthOut) Name() string             { return "token" }
-func (t *TokenAuthOut) RequiredParams() []string { return []string{"token", "header"} }
-func (t *TokenAuthOut) OptionalParams() []string { return []string{"prefix"} }
-
-func (t *TokenAuthOut) AddAuth(r *http.Request, params map[string]string) {
-	token := params["token"]
-	if prefix, ok := params["prefix"]; ok {
-		token = prefix + token
-	}
-	r.Header.Set(params["header"], token)
->>>>>>> f9d1b800
 }
 
 func init() { authplugins.RegisterOutgoing(&TokenAuthOut{}) }