package incoming

import (
<<<<<<< HEAD
	"authtransformer/app/authplugins"
	"authtransformer/app/secrets"
	"encoding/json"
	"fmt"
	"net/http"
=======
	"net/http"
	"strings"

	"github.com/winhowes/AuthTransformer/app/authplugins"
>>>>>>> f9d1b800
)

// TokenAuth checks that the caller supplied one of the configured tokens.
type tokenParams struct {
	Secrets []string `json:"secrets"`
	Header  string   `json:"header"`
}

type TokenAuth struct{}

<<<<<<< HEAD
func (t *TokenAuth) Name() string { return "token" }

func (t *TokenAuth) ParseParams(m map[string]interface{}) (interface{}, error) {
	data, err := json.Marshal(m)
	if err != nil {
		return nil, err
	}
	var p tokenParams
	if err := json.Unmarshal(data, &p); err != nil {
		return nil, err
	}
	if len(p.Secrets) == 0 || p.Header == "" {
		return nil, fmt.Errorf("missing secrets or header")
	}
	return &p, nil
}

func (t *TokenAuth) Authenticate(r *http.Request, params interface{}) bool {
	cfg, ok := params.(*tokenParams)
	if !ok {
		return false
	}
	tokenValue := r.Header.Get(cfg.Header)
	for _, ref := range cfg.Secrets {
		token, err := secrets.LoadSecret(ref)
		if err == nil && tokenValue == token {
			return true
		}
	}
	return false
=======
func (t *TokenAuth) Name() string             { return "token" }
func (t *TokenAuth) RequiredParams() []string { return []string{"token", "header"} }
func (t *TokenAuth) OptionalParams() []string { return []string{"prefix"} }

func (t *TokenAuth) Authenticate(r *http.Request, params map[string]string) bool {
	header := params["header"]
	value := r.Header.Get(header)
	if prefix, ok := params["prefix"]; ok {
		value = strings.TrimPrefix(value, prefix)
	}
	return value == params["token"]
>>>>>>> f9d1b800
}

func init() { authplugins.RegisterIncoming(&TokenAuth{}) }<|MERGE_RESOLUTION|>--- conflicted
+++ resolved
@@ -1,30 +1,27 @@
 package incoming
 
 import (
-<<<<<<< HEAD
-	"authtransformer/app/authplugins"
-	"authtransformer/app/secrets"
 	"encoding/json"
 	"fmt"
-	"net/http"
-=======
 	"net/http"
 	"strings"
 
 	"github.com/winhowes/AuthTransformer/app/authplugins"
->>>>>>> f9d1b800
+  "github.com/winhowes/AuthTransformer/app/secrets"
 )
 
 // TokenAuth checks that the caller supplied one of the configured tokens.
 type tokenParams struct {
 	Secrets []string `json:"secrets"`
 	Header  string   `json:"header"`
+  Prefix  string   `json:"prefix"`
 }
 
 type TokenAuth struct{}
 
-<<<<<<< HEAD
 func (t *TokenAuth) Name() string { return "token" }
+func (t *TokenAuth) RequiredParams() []string { return []string{"token", "header"} }
+func (t *TokenAuth) OptionalParams() []string { return []string{"prefix"} }
 
 func (t *TokenAuth) ParseParams(m map[string]interface{}) (interface{}, error) {
 	data, err := json.Marshal(m)
@@ -47,6 +44,7 @@
 		return false
 	}
 	tokenValue := r.Header.Get(cfg.Header)
+	tokenValue = strings.TrimPrefix(tokenValue, prefix)
 	for _, ref := range cfg.Secrets {
 		token, err := secrets.LoadSecret(ref)
 		if err == nil && tokenValue == token {
@@ -54,19 +52,6 @@
 		}
 	}
 	return false
-=======
-func (t *TokenAuth) Name() string             { return "token" }
-func (t *TokenAuth) RequiredParams() []string { return []string{"token", "header"} }
-func (t *TokenAuth) OptionalParams() []string { return []string{"prefix"} }
-
-func (t *TokenAuth) Authenticate(r *http.Request, params map[string]string) bool {
-	header := params["header"]
-	value := r.Header.Get(header)
-	if prefix, ok := params["prefix"]; ok {
-		value = strings.TrimPrefix(value, prefix)
-	}
-	return value == params["token"]
->>>>>>> f9d1b800
 }
 
 func init() { authplugins.RegisterIncoming(&TokenAuth{}) }