package main

import (
	"net/http"
	"net/http/httptest"
	"net/url"
	"reflect"
	"strings"
	"testing"
)

func resetDenylists() {
	denylists.Lock()
	denylists.m = make(map[string]map[string][]CallRule)
	denylists.Unlock()
}

func TestSetDenylistDuplicateRule(t *testing.T) {
	resetDenylists()

	callers := []DenylistCaller{{
		ID: "caller",
		Rules: []CallRule{
			{Path: "/dup", Methods: map[string]RequestConstraint{"GET": {}}},
			{Path: "/dup", Methods: map[string]RequestConstraint{"get": {}}},
		},
	}}
	if err := SetDenylist("dup", callers); err == nil {
		t.Fatal("expected duplicate rule error")
	}
}

func TestSetDenylistNormalizesInput(t *testing.T) {
	resetDenylists()

	callers := []DenylistCaller{{
		Rules: []CallRule{{
			Path:    "/foo/**",
			Methods: map[string]RequestConstraint{"post": {}},
		}},
	}}

	if err := SetDenylist("TeSt", callers); err != nil {
		t.Fatalf("failed to set denylist: %v", err)
	}

	denylists.RLock()
	integration, ok := denylists.m["test"]
	denylists.RUnlock()
	if !ok {
		t.Fatal("expected normalized integration name")
	}

	rules, ok := integration["*"]
	if !ok {
		t.Fatal("expected caller ID to default to *")
	}
	if len(rules) != 1 {
		t.Fatalf("expected 1 rule, got %d", len(rules))
	}

	rule := rules[0]
	if len(rule.Methods) != 1 {
		t.Fatalf("expected 1 method, got %d", len(rule.Methods))
	}
	if _, ok := rule.Methods["POST"]; !ok {
		t.Fatal("expected method to be uppercased")
	}
	if !reflect.DeepEqual(rule.Segments, []string{"foo", "**"}) {
		t.Fatalf("unexpected segments: %+v", rule.Segments)
	}
}

func TestMatchDenylist(t *testing.T) {
	resetDenylists()

	if err := SetDenylist("deny", []DenylistCaller{{
		ID: "*",
		Rules: []CallRule{{
			Path: "/blocked",
			Methods: map[string]RequestConstraint{
				"GET": {Headers: map[string][]string{"X-Block": {"yes"}}},
			},
		}},
	}}); err != nil {
		t.Fatalf("failed to set denylist: %v", err)
	}

	req := httptest.NewRequest(http.MethodGet, "http://deny/blocked", nil)
	req.Header.Set("X-Block", "yes")
	integ := &Integration{Name: "deny"}
	blocked, reason := matchDenylist(integ, "caller", req)
	if !blocked {
		t.Fatal("expected denylist to match")
	}
	if !strings.Contains(reason, "/blocked") {
		t.Fatalf("unexpected reason: %s", reason)
	}

	req2 := httptest.NewRequest(http.MethodGet, "http://deny/blocked", nil)
	blocked, _ = matchDenylist(integ, "caller", req2)
	if blocked {
		t.Fatal("unexpected denylist match without header")
	}
}

<<<<<<< HEAD
func TestMatchDenylistWildcardCaller(t *testing.T) {
	resetDenylists()

	callers := []DenylistCaller{
		{
			ID: "caller",
			Rules: []CallRule{{
				Path: "/blocked/*",
				Methods: map[string]RequestConstraint{
					"GET": {Query: map[string][]string{"foo": {"nope"}}},
				},
			}},
		},
		{
			ID: "*",
			Rules: []CallRule{{
				Path: "/blocked/*",
				Methods: map[string]RequestConstraint{
					"GET": {Query: map[string][]string{"foo": {"bar"}}},
				},
			}},
		},
	}

	if err := SetDenylist("deny", callers); err != nil {
		t.Fatalf("failed to set denylist: %v", err)
	}

	req := httptest.NewRequest(http.MethodGet, "http://deny/blocked/item?foo=bar", nil)
	integ := &Integration{Name: "deny"}
	blocked, reason := matchDenylist(integ, "caller", req)
	if !blocked {
		t.Fatal("expected wildcard denylist to match")
	}
	if !strings.Contains(reason, "caller *") {
		t.Fatalf("expected wildcard reason, got %q", reason)
	}
	if !strings.Contains(reason, "/blocked/*") {
		t.Fatalf("unexpected reason: %s", reason)
	}

	reqNoQuery := httptest.NewRequest(http.MethodGet, "http://deny/blocked/item", nil)
	blocked, _ = matchDenylist(integ, "caller", reqNoQuery)
	if blocked {
		t.Fatal("expected denylist not to match without query parameter")
=======
func TestMatchDenylistTrimsMethod(t *testing.T) {
	resetDenylists()

	if err := SetDenylist("deny", []DenylistCaller{{
		ID: "caller",
		Rules: []CallRule{{
			Path: "/blocked",
			Methods: map[string]RequestConstraint{
				" get ": {},
			},
		}},
	}}); err != nil {
		t.Fatalf("failed to set denylist: %v", err)
	}

	req := httptest.NewRequest(http.MethodGet, "http://deny/blocked", nil)
	integ := &Integration{Name: "deny"}
	blocked, _ := matchDenylist(integ, "caller", req)
	if !blocked {
		t.Fatal("expected denylist to match with trimmed method")
>>>>>>> 2b329afd
	}
}

func TestConstraintMatchesRequestJSON(t *testing.T) {
	body := `{"foo":{"bar":"baz","extra":1},"tags":["a","b"]}`
	req := httptest.NewRequest(http.MethodPost, "http://json/path", strings.NewReader(body))
	req.Header.Set("Content-Type", "application/json")
	cons := RequestConstraint{Body: map[string]interface{}{
		"foo":  map[string]interface{}{"bar": "baz"},
		"tags": []interface{}{"a"},
	}}
	if !constraintMatchesRequest(req, cons) {
		t.Fatal("expected JSON body to match constraint")
	}
}

func TestConstraintMatchesRequestForm(t *testing.T) {
	vals := url.Values{"a": {"1", "2"}, "b": {"x"}}
	req := httptest.NewRequest(http.MethodPost, "http://form/path", strings.NewReader(vals.Encode()))
	req.Header.Set("Content-Type", "application/x-www-form-urlencoded")
	cons := RequestConstraint{Body: map[string]interface{}{
		"a": []interface{}{"1"},
		"b": "x",
	}}
	if !constraintMatchesRequest(req, cons) {
		t.Fatal("expected form body to match constraint")
	}
}

func TestConstraintMatchesRequestHeaderCanonicalization(t *testing.T) {
	req := httptest.NewRequest(http.MethodGet, "http://example/path", nil)
	req.Header.Set("X-Block", "yes")
	cons := RequestConstraint{Headers: map[string][]string{"x-block": {"yes"}}}
	if !constraintMatchesRequest(req, cons) {
		t.Fatal("expected header constraint to be case-insensitive")
	}
}

func TestConstraintMatchesRequestQueryMismatch(t *testing.T) {
	req := httptest.NewRequest(http.MethodGet, "http://example/path?foo=bar", nil)
	cons := RequestConstraint{Query: map[string][]string{"foo": {"baz"}}}
	if constraintMatchesRequest(req, cons) {
		t.Fatal("expected query mismatch not to match")
	}
}

func TestConstraintMatchesRequestUnsupportedBody(t *testing.T) {
	req := httptest.NewRequest(http.MethodPost, "http://plain/path", strings.NewReader("test"))
	req.Header.Set("Content-Type", "text/plain")
	cons := RequestConstraint{Body: map[string]interface{}{"plain": "text"}}
	if constraintMatchesRequest(req, cons) {
		t.Fatal("expected unsupported content type not to match")
	}
}<|MERGE_RESOLUTION|>--- conflicted
+++ resolved
@@ -104,7 +104,6 @@
 	}
 }
 
-<<<<<<< HEAD
 func TestMatchDenylistWildcardCaller(t *testing.T) {
 	resetDenylists()
 
@@ -150,7 +149,9 @@
 	blocked, _ = matchDenylist(integ, "caller", reqNoQuery)
 	if blocked {
 		t.Fatal("expected denylist not to match without query parameter")
-=======
+  }
+}
+
 func TestMatchDenylistTrimsMethod(t *testing.T) {
 	resetDenylists()
 
@@ -171,7 +172,6 @@
 	blocked, _ := matchDenylist(integ, "caller", req)
 	if !blocked {
 		t.Fatal("expected denylist to match with trimmed method")
->>>>>>> 2b329afd
 	}
 }
 
