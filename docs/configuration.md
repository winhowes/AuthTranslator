# Configuration Reference

AuthTranslator loads up to **two** YAML (or pure‑JSON) documents at runtime:

| File             | Required? | Hot‑reload? | Purpose                                                                            |
| ---------------- | --------- | ----------- | ---------------------------------------------------------------------------------- |
| `config.yaml`    | ✅         | ✅           | Declares *integrations* – where to proxy traffic and how to authenticate outwards. |
| `allowlist.yaml` | –          | ✅           | Grants each *caller ID* a set of capabilities **or** low‑level request filters.    |

If no allowlist is provided, every request is permitted once inbound authentication succeeds.
Running without an allowlist effectively gives all authenticated callers unrestricted access, so supplying `allowlist.yaml` is **strongly recommended** even if it just contains a single wildcard entry to start.

The proxy currently infers its schema directly from Go structs. A top‑level `apiVersion` key is **optional** and ignored at runtime (reserved for future compatibility).

> **Tip** The Go YAML parser accepts JSON too, so curl pipes / CI steps can build your config in whichever syntax is easier to template.

---

## 1  `config.yaml` – integrations

```yaml
apiVersion: v1alpha1
integrations:
  slack:
    destination: https://slack.com
    outgoing_auth:
      - type: token
        params:
          secrets:
            - env:SLACK_TOKEN            # secret URI – see docs/secret-backends.md
          header: Authorization
          prefix: "Bearer "
    idle_conn_timeout: 10s
    tls_insecure_skip_verify: false
    in_rate_limit:  100
    out_rate_limit: 800
    rate_limit_window: 1m
```

See [Secret Back-Ends](secret-backends.md) for all supported URI schemes.

### Top‑level keys

| Field          | Type                    | Default | Notes                                                    |   |
| -------------- | ----------------------- | ------- | -------------------------------------------------------- | - |
| `apiVersion`   | string                  | –       | Optional; reserved for future versions.                  |   |
| `integrations` | map\[string]Integration | –       | Keys are user‑friendly names used in logs and allowlist. |   |

### `Integration` object

| Field           | Type           | Default      | Description                                                                  |
| --------------- | -------------- | ------------ | ---------------------------------------------------------------------------- |
| `destination`   | URL            | **required** | Base URL; path from client is appended as‑is.                                |
| `outgoing_auth` | `[]PluginSpec` | `[]`         | Injects credential **before** forwarding.                         |
| `incoming_auth` | `[]PluginSpec` | `[]`         | Zero or more validators that run **in order**; the first that succeeds wins. |
| `in_rate_limit` | int            | `0`          | Max inbound requests per caller within the window. |
| `out_rate_limit` | int           | `0`          | Max outbound requests per caller within the window. |
| `rate_limit_window` | duration    | `1m`         | Rolling window length for rate limiting. |
| `idle_conn_timeout` | duration    | `0`          | How long idle connections stay pooled. |
| `tls_handshake_timeout` | duration | `0`          | Maximum time to wait for TLS handshakes. |
| `response_header_timeout` | duration | `0`        | Time to wait for the first response header. |
| `tls_insecure_skip_verify` | bool   | `false`     | Disable server certificate verification (dev only!). |
| `disable_keep_alives` | bool       | `false`      | Disable HTTP keep‑alive connections. |
| `max_idle_conns` | int            | `0`          | Total idle connections to keep open. |
| `max_idle_conns_per_host` | int     | `0`          | Idle connection limit per upstream host. |

#### `PluginSpec`

```yaml
 type: jwt
 params:
   issuer: https://auth.example.com
   audience: slack-proxy
```

| Field    | Type            | Notes                                |
| -------- | --------------- | ------------------------------------ |
| `type`   | string          | Name registered by a plugin package. |
| `params` | map\[string]any | Free‑form; validated by the plugin.  |
---

## 2  `allowlist.yaml` – caller permissions

Two ways to authorise a caller:

1. **High‑level capability** – human‑readable label that expands into many fine‑grained rules.
2. **Low‑level filter** – match on HTTP path, method, query, headers, JSON‑body or form‑data.

```yaml
apiVersion: v1alpha1
- integration: slack
  callers:
    - id: demo-user
      # easiest: assign a capability
      capabilities: [slack.chat.write.public]

    - id: service‑42
      # granular example
      rules:
        - path:   /api/health
          methods:
            GET: {}                     # allow simple health checks

        - path:   /api/chat.postMessage
<<<<<<< HEAD
          methods:                             # per-method constraints
=======
          methods:
>>>>>>> 897ee8f8
            POST:
              query:
                channel: ["^C[0-9A-Z]{8}$"]   # workspace channel IDs
              body:
                json:
                  text: "^.+"              # any non‑empty string
                form: {}
              headers:
                X-Custom-Trace: [abc123]
```

### Top‑level keys

| Field        | Type               | Notes                                          |   |
| ------------ | ------------------ | ---------------------------------------------- | - |
| `apiVersion` | string             | Optional; reserved for future versions.        |   |
| `callers`    | map\[string]Caller | Caller ID comes from the incoming‑auth plugin. |   |

### `Caller` object

`<integration‑name>` sub‑keys match those in `config.yaml`.

| Field          | Type       | Notes                                                   |
| -------------- | ---------- | ------------------------------------------------------- |
| `capabilities` | `[]string` | Shortcut labels → expand to rules.                      |
| `rules`        | `[]Rule`   | Evaluated in order; first match authorises the request. |

#### `Rule`

| Field        | Type                 | Notes                                                  |
| ------------ | -------------------- | ------------------------------------------------------ |
| `path`       | string               | Anchored to the upstream path. Supports `*` and `**` wildcards. |
<<<<<<< HEAD
| `methods`    | map[string]RequestConstraint | Map of HTTP method names to constraint objects. |
| `methods.<name>.query` | map[string][]string | Query params to match; each key’s listed values must be present. |
| `methods.<name>.headers` | map[string][]string | Header names and required values; empty list checks only presence. |
=======
| `methods`     | map[string]RequestConstraint | Keys are HTTP verbs. Map a verb to `{}` to allow it without extra checks. |
| `methods.<name>.query`   | map[string][]string | Each element is a list of allowed values per query key. All must match. |
| `methods.<name>.headers` | map[string][]string | Header names and required values. Empty list checks only presence. |
>>>>>>> 897ee8f8
| `methods.<name>.body.json` | map[string]interface{} | Object matched recursively; must be a subset of the request. |
| `methods.<name>.body.form` | map[string]interface{} | Same subset matching for `application/x-www-form-urlencoded`. |

> **Performance note** Low‑level matching adds negligible latency (<50 µs at 10 rules). Tune rule ordering so the most frequent match comes first.

---

## 3  Validating configs in CI

### With JSON‑Schema

```bash
yq eval -o=json config.yaml | \
  jsonschema -i - schemas/config.schema.json
```

A sample `Makefile` target:

```make
validate:
        @yq eval -o=json config.yaml | jsonschema -i - schemas/config.schema.json
        @yq eval -o=json allowlist.yaml | jsonschema -i - schemas/allowlist.schema.json
```

CI fails fast on typos so you never ship an invalid proxy.

---

## 4  Further reading

* [Auth Plugins](auth-plugins.md)
* [Secret Back-Ends](secret-backends.md)
* [Rate-Limiting](rate-limiting.md)
<|MERGE_RESOLUTION|>--- conflicted
+++ resolved
@@ -102,11 +102,7 @@
             GET: {}                     # allow simple health checks
 
         - path:   /api/chat.postMessage
-<<<<<<< HEAD
           methods:                             # per-method constraints
-=======
-          methods:
->>>>>>> 897ee8f8
             POST:
               query:
                 channel: ["^C[0-9A-Z]{8}$"]   # workspace channel IDs
@@ -139,15 +135,9 @@
 | Field        | Type                 | Notes                                                  |
 | ------------ | -------------------- | ------------------------------------------------------ |
 | `path`       | string               | Anchored to the upstream path. Supports `*` and `**` wildcards. |
-<<<<<<< HEAD
-| `methods`    | map[string]RequestConstraint | Map of HTTP method names to constraint objects. |
-| `methods.<name>.query` | map[string][]string | Query params to match; each key’s listed values must be present. |
-| `methods.<name>.headers` | map[string][]string | Header names and required values; empty list checks only presence. |
-=======
 | `methods`     | map[string]RequestConstraint | Keys are HTTP verbs. Map a verb to `{}` to allow it without extra checks. |
 | `methods.<name>.query`   | map[string][]string | Each element is a list of allowed values per query key. All must match. |
 | `methods.<name>.headers` | map[string][]string | Header names and required values. Empty list checks only presence. |
->>>>>>> 897ee8f8
 | `methods.<name>.body.json` | map[string]interface{} | Object matched recursively; must be a subset of the request. |
 | `methods.<name>.body.form` | map[string]interface{} | Same subset matching for `application/x-www-form-urlencoded`. |
 
