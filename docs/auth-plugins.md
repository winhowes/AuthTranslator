--- conflicted
+++ resolved
@@ -32,12 +32,8 @@
 | Outbound  | `basic`            | Adds HTTP Basic credentials to the upstream request. |
 | Outbound  | `google_oidc`      | Attaches a Google identity token from the metadata service. |
 | Outbound  | `gcp_token`        | Uses a metadata service access token. |
-<<<<<<< HEAD
-| Outbound  | `azure_oidc`       | Retrieves an Azure access token from the Instance Metadata Service. |
 | Outbound  | `aws_imds`         | Retrieves an AWS IMDS session token from the Instance Metadata Service (IMDSv2). |
-=======
 | Outbound  | `azure_managed_identity` | Retrieves an Azure access token from the Instance Metadata Service. |
->>>>>>> 90e94251
 | Outbound  | `hmac_signature`   | Computes an HMAC for the request. |
 | Outbound  | `jwt`              | Adds a signed JWT to the request. |
 | Outbound  | `mtls`             | Sends a client certificate and exposes the CN via header. |
